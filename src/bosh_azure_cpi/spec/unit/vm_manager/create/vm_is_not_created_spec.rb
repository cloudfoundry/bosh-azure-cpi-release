--- conflicted
+++ resolved
@@ -321,8 +321,6 @@
           end
 
           context 'and keep_failed_vms is true in global configuration' do
-<<<<<<< HEAD
-=======
             let(:azure_config_to_keep_failed_vms) do
               mock_azure_config_merge(
                 'keep_failed_vms' => true
@@ -337,7 +335,6 @@
             end
             let(:vm_manager2_to_keep_failed_vms) { Bosh::AzureCloud::VMManager.new(azure_config_managed_to_keep_failed_vms, registry_endpoint, disk_manager, disk_manager2, azure_client, storage_account_manager, stemcell_manager, stemcell_manager2, light_stemcell_manager) }
 
->>>>>>> 35916a37
             before do
               allow(vm_manager_to_keep_failed_vms).to receive(:_get_stemcell_info).and_return(stemcell_info)
               allow(vm_manager2_to_keep_failed_vms).to receive(:_get_stemcell_info).and_return(stemcell_info)
