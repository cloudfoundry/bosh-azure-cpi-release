--- conflicted
+++ resolved
@@ -39,11 +39,7 @@
             expect(storage_account_manager).to receive(:get_or_create_diagnostics_storage_account)
               .with(location)
               .and_return(storage_account)
-<<<<<<< HEAD
-            _, vm_params = vm_manager.create(bosh_vm_meta, vm_props, network_configurator, env)
-=======
-            _, vm_params = vm_manager.create(bosh_vm_meta, vm_location, vm_props, disk_cids, network_configurator, env)
->>>>>>> fe5c4a09
+            _, vm_params = vm_manager.create(bosh_vm_meta, vm_props, disk_cids, network_configurator, env)
             expect(vm_params[:diag_storage_uri]).to eq(diag_storage_uri)
           end
         end
@@ -58,11 +54,7 @@
           let(:vm_manager) { Bosh::AzureCloud::VMManager.new(azure_config_debug, registry_endpoint, disk_manager, disk_manager2, azure_client, storage_account_manager, stemcell_manager, stemcell_manager2, light_stemcell_manager) }
 
           it 'should not enable diagnostics' do
-<<<<<<< HEAD
-            _, vm_params = vm_manager.create(bosh_vm_meta, vm_props, network_configurator, env)
-=======
-            _, vm_params = vm_manager.create(bosh_vm_meta, vm_location, vm_props, disk_cids, network_configurator, env)
->>>>>>> fe5c4a09
+            _, vm_params = vm_manager.create(bosh_vm_meta, vm_props, disk_cids, network_configurator, env)
             expect(vm_params[:diag_storage_uri]).to be(nil)
           end
         end
@@ -99,11 +91,7 @@
                     anything,
                     nil)             # Availability set must be nil when availability is specified
 
-<<<<<<< HEAD
-            _, vm_params = vm_manager.create(bosh_vm_meta, vm_props, network_configurator, env)
-=======
-            _, vm_params = vm_manager.create(bosh_vm_meta, location, vm_props, disk_cids, network_configurator, env)
->>>>>>> fe5c4a09
+            _, vm_params = vm_manager.create(bosh_vm_meta, vm_props, disk_cids, network_configurator, env)
             expect(vm_params[:zone]).to eq(availability_zone)
           end
         end
@@ -116,11 +104,7 @@
                     anything,
                     nil)             # Availability set must be nil when availability is specified
 
-<<<<<<< HEAD
-            _, vm_params = vm_manager.create(bosh_vm_meta, vm_props, network_configurator, env)
-=======
-            _, vm_params = vm_manager.create(bosh_vm_meta, location, vm_props, disk_cids, network_configurator, env)
->>>>>>> fe5c4a09
+            _, vm_params = vm_manager.create(bosh_vm_meta, vm_props, disk_cids, network_configurator, env)
             expect(vm_params[:zone]).to eq(availability_zone)
           end
         end
@@ -137,11 +121,7 @@
                     anything,
                     nil)             # Availability set must be nil when availability is specified
 
-<<<<<<< HEAD
-            _, vm_params = vm_manager.create(bosh_vm_meta, vm_props, network_configurator, env)
-=======
-            _, vm_params = vm_manager.create(bosh_vm_meta, location, vm_props, disk_cids, network_configurator, env)
->>>>>>> fe5c4a09
+            _, vm_params = vm_manager.create(bosh_vm_meta, vm_props, disk_cids, network_configurator, env)
             expect(vm_params[:zone]).to eq('1')
           end
         end
