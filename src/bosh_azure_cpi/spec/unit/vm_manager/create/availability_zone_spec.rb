--- conflicted
+++ resolved
@@ -47,11 +47,7 @@
                     anything,
                     nil)             # Availability set must be nil when availability is specified
 
-<<<<<<< HEAD
-            _, vm_params = vm_manager.create(bosh_vm_meta, vm_props, network_configurator, env)
-=======
-            _, vm_params = vm_manager.create(bosh_vm_meta, location, vm_props, disk_cids, network_configurator, env)
->>>>>>> fe5c4a09
+            _, vm_params = vm_manager.create(bosh_vm_meta, vm_props, disk_cids, network_configurator, env)
             expect(vm_params[:zone]).to eq(availability_zone)
           end
         end
@@ -64,11 +60,7 @@
                     anything,
                     nil)             # Availability set must be nil when availability is specified
 
-<<<<<<< HEAD
-            _, vm_params = vm_manager.create(bosh_vm_meta, vm_props, network_configurator, env)
-=======
-            _, vm_params = vm_manager.create(bosh_vm_meta, location, vm_props, disk_cids, network_configurator, env)
->>>>>>> fe5c4a09
+            _, vm_params = vm_manager.create(bosh_vm_meta, vm_props, disk_cids, network_configurator, env)
             expect(vm_params[:zone]).to eq(availability_zone)
           end
         end
@@ -85,11 +77,7 @@
                     anything,
                     nil)             # Availability set must be nil when availability is specified
 
-<<<<<<< HEAD
-            _, vm_params = vm_manager.create(bosh_vm_meta, vm_props, network_configurator, env)
-=======
-            _, vm_params = vm_manager.create(bosh_vm_meta, location, vm_props, disk_cids, network_configurator, env)
->>>>>>> fe5c4a09
+            _, vm_params = vm_manager.create(bosh_vm_meta, vm_props, disk_cids, network_configurator, env)
             expect(vm_params[:zone]).to eq('1')
           end
         end
