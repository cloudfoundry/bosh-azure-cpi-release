# frozen_string_literal: true

require 'spec_helper'
require 'unit/vms/shared_stuff.rb'

describe Bosh::AzureCloud::VMManager do
  include_context 'shared stuff for vm managers'

  # The following variables are defined in shared_stuff.rb. You can override it if needed.
  #   - resource_group_name
  #   - default_security_group
  describe '#create' do
    context 'when VM is created' do
      before do
        allow(azure_client).to receive(:create_virtual_machine)
        allow(vm_manager).to receive(:_get_stemcell_info).and_return(stemcell_info)
        allow(vm_props).to receive(:location).and_return(location)
      end

      # Stemcell
      context '#stemcell' do
        context 'when a heavy stemcell is used' do
          it 'should succeed' do
            expect(azure_client).not_to receive(:delete_virtual_machine)
            expect(azure_client).not_to receive(:delete_network_interface)

            expect(azure_client).to receive(:create_network_interface).exactly(2).times
<<<<<<< HEAD
            _, vm_params = vm_manager.create(bosh_vm_meta, vm_props, network_configurator, env)
=======
            _, vm_params = vm_manager.create(bosh_vm_meta, location, vm_props, disk_cids, network_configurator, env)
>>>>>>> fe5c4a09
            expect(vm_params[:name]).to eq(vm_name)
            expect(vm_params[:image_uri]).to eq(stemcell_uri)
            expect(vm_params[:os_type]).to eq(os_type)
          end
        end

        context 'when a light stemcell is used' do
          let(:platform_image) do
            {
              'publisher' => 'fake-publisher',
              'offer' => 'fake-offer',
              'sku' => 'fake-sku',
              'version' => 'fake-version'
            }
          end

          before do
            allow(stemcell_info).to receive(:is_light_stemcell?)
              .and_return(true)
            allow(stemcell_info).to receive(:image_reference)
              .and_return(platform_image)
          end

          it 'should succeed' do
            expect(azure_client).not_to receive(:delete_virtual_machine)
            expect(azure_client).not_to receive(:delete_network_interface)

            expect(azure_client).to receive(:create_network_interface).twice
<<<<<<< HEAD
            _, vm_params = vm_manager.create(bosh_vm_meta, vm_props, network_configurator, env)
=======
            _, vm_params = vm_manager.create(bosh_vm_meta, location, vm_props, disk_cids, network_configurator, env)
>>>>>>> fe5c4a09
            expect(vm_params[:name]).to eq(vm_name)
            expect(vm_params[:os_type]).to eq(os_type)
          end
        end
      end
    end
  end

  describe '#get_stemcell_info' do
    before do
      allow(vm_props).to receive(:location).and_return(location)
    end

    context 'when managed disks are used' do
      let(:storage_account_name) { nil }

      context 'when light stemcell is used' do
        let(:stemcell_cid) { 'bosh-light-stemcell-xxx' }

        context 'when stemcell does not exist' do
          before do
            allow(light_stemcell_manager).to receive(:has_stemcell?).with(location, stemcell_cid).and_return(false)
          end

          it 'should raise an error' do
            expect do
<<<<<<< HEAD
              vm_manager2.send(:_get_stemcell_info, stemcell_id, vm_props, storage_account_name)
            end.to raise_error("Given stemcell '#{stemcell_id}' does not exist")
=======
              vm_manager2.send(:_get_stemcell_info, stemcell_cid, vm_props, location, storage_account_name)
            end.to raise_error("Given stemcell '#{stemcell_cid}' does not exist")
>>>>>>> fe5c4a09
          end
        end

        context 'when stemcell exists' do
          let(:stemcell_info) { double('stemcell-info') }

          before do
            allow(light_stemcell_manager).to receive(:has_stemcell?).with(location, stemcell_cid).and_return(true)
            allow(light_stemcell_manager).to receive(:get_stemcell_info).with(stemcell_cid).and_return(stemcell_info)
          end

          it 'should return the stemcell info' do
            expect(
<<<<<<< HEAD
              vm_manager2.send(:_get_stemcell_info, stemcell_id, vm_props, storage_account_name)
=======
              vm_manager2.send(:_get_stemcell_info, stemcell_cid, vm_props, location, storage_account_name)
>>>>>>> fe5c4a09
            ).to be(stemcell_info)
          end
        end
      end

      context 'when heavy stemcell is used' do
        let(:stemcell_cid) { 'bosh-stemcell-xxx' }

        context 'when it gets user image successfully' do
          let(:stemcell_info) { double('stemcell-info') }

          before do
            allow(stemcell_manager2).to receive(:get_user_image_info)
              .with(stemcell_cid, 'Standard_LRS', location)
              .and_return(stemcell_info)
          end

          it 'should return the stemcell info' do
            expect(
<<<<<<< HEAD
              vm_manager2.send(:_get_stemcell_info, stemcell_id, vm_props, storage_account_name)
=======
              vm_manager2.send(:_get_stemcell_info, stemcell_cid, vm_props, location, storage_account_name)
>>>>>>> fe5c4a09
            ).to be(stemcell_info)
          end
        end

        context 'when it fails to user image successfully' do
          let(:stemcell_info) { double('stemcell-info') }

          before do
            allow(stemcell_manager2).to receive(:get_user_image_info)
              .with(stemcell_cid, 'Standard_LRS', location)
              .and_raise('fake-error')
          end

          it 'should return the stemcell info' do
            expect do
<<<<<<< HEAD
              vm_manager2.send(:_get_stemcell_info, stemcell_id, vm_props, storage_account_name)
            end.to raise_error(/Failed to get the user image information for the stemcell '#{stemcell_id}'/)
=======
              vm_manager2.send(:_get_stemcell_info, stemcell_cid, vm_props, location, storage_account_name)
            end.to raise_error(/Failed to get the user image information for the stemcell '#{stemcell_cid}'/)
>>>>>>> fe5c4a09
          end
        end
      end
    end

    context 'when unmanaged disks are used' do
      let(:storage_account) do
        {
          name: 'fake-storage-account-name'
        }
      end

      before do
        allow(vm_manager).to receive(:get_storage_account_from_vm_properties)
          .with(vm_props)
          .and_return(storage_account)
      end

      context 'when light stemcell is used' do
        let(:stemcell_cid) { 'bosh-light-stemcell-xxx' }
        let(:storage_account_name) { nil }

        context 'when stemcell does not exist' do
          before do
            allow(light_stemcell_manager).to receive(:has_stemcell?).with(location, stemcell_cid).and_return(false)
          end

          it 'should raise an error' do
            expect do
<<<<<<< HEAD
              vm_manager.send(:_get_stemcell_info, stemcell_id, vm_props, storage_account_name)
            end.to raise_error("Given stemcell '#{stemcell_id}' does not exist")
=======
              vm_manager.send(:_get_stemcell_info, stemcell_cid, vm_props, location, storage_account_name)
            end.to raise_error("Given stemcell '#{stemcell_cid}' does not exist")
>>>>>>> fe5c4a09
          end
        end

        context 'when stemcell exists' do
          let(:stemcell_info) { double('stemcell-info') }

          before do
            allow(light_stemcell_manager).to receive(:has_stemcell?).with(location, stemcell_cid).and_return(true)
            allow(light_stemcell_manager).to receive(:get_stemcell_info).with(stemcell_cid).and_return(stemcell_info)
          end

          it 'should return the stemcell info' do
            expect(
<<<<<<< HEAD
              vm_manager.send(:_get_stemcell_info, stemcell_id, vm_props, storage_account_name)
=======
              vm_manager.send(:_get_stemcell_info, stemcell_cid, vm_props, location, storage_account_name)
>>>>>>> fe5c4a09
            ).to be(stemcell_info)
          end
        end
      end

      context 'when heavy stemcell is used' do
        let(:stemcell_cid) { 'bosh-stemcell-xxx' }
        let(:storage_account_name) { 'fake-storage-account-name' }

        context 'when it fails to get stemcell' do
          before do
            allow(stemcell_manager).to receive(:has_stemcell?)
              .with('fake-storage-account-name', stemcell_cid)
              .and_return(false)
          end

          it 'should raise an error' do
            expect do
<<<<<<< HEAD
              vm_manager.send(:_get_stemcell_info, stemcell_id, vm_props, storage_account_name)
            end.to raise_error("Given stemcell '#{stemcell_id}' does not exist")
=======
              vm_manager.send(:_get_stemcell_info, stemcell_cid, vm_props, location, storage_account_name)
            end.to raise_error("Given stemcell '#{stemcell_cid}' does not exist")
>>>>>>> fe5c4a09
          end
        end

        context 'when it gets the stemcell successfully' do
          let(:stemcell_info) { double('stemcell-info') }

          before do
            allow(stemcell_manager).to receive(:has_stemcell?)
              .with('fake-storage-account-name', stemcell_cid)
              .and_return(true)
            allow(stemcell_manager).to receive(:get_stemcell_info)
              .with('fake-storage-account-name', stemcell_cid)
              .and_return(stemcell_info)
          end

          it 'should return stemcell info' do
            expect(
<<<<<<< HEAD
              vm_manager.send(:_get_stemcell_info, stemcell_id, vm_props, storage_account_name)
=======
              vm_manager.send(:_get_stemcell_info, stemcell_cid, vm_props, location, storage_account_name)
>>>>>>> fe5c4a09
            ).to be(stemcell_info)
          end
        end
      end
    end
  end
end<|MERGE_RESOLUTION|>--- conflicted
+++ resolved
@@ -25,11 +25,7 @@
             expect(azure_client).not_to receive(:delete_network_interface)
 
             expect(azure_client).to receive(:create_network_interface).exactly(2).times
-<<<<<<< HEAD
-            _, vm_params = vm_manager.create(bosh_vm_meta, vm_props, network_configurator, env)
-=======
-            _, vm_params = vm_manager.create(bosh_vm_meta, location, vm_props, disk_cids, network_configurator, env)
->>>>>>> fe5c4a09
+            _, vm_params = vm_manager.create(bosh_vm_meta, vm_props, disk_cids, network_configurator, env)
             expect(vm_params[:name]).to eq(vm_name)
             expect(vm_params[:image_uri]).to eq(stemcell_uri)
             expect(vm_params[:os_type]).to eq(os_type)
@@ -58,11 +54,7 @@
             expect(azure_client).not_to receive(:delete_network_interface)
 
             expect(azure_client).to receive(:create_network_interface).twice
-<<<<<<< HEAD
-            _, vm_params = vm_manager.create(bosh_vm_meta, vm_props, network_configurator, env)
-=======
-            _, vm_params = vm_manager.create(bosh_vm_meta, location, vm_props, disk_cids, network_configurator, env)
->>>>>>> fe5c4a09
+            _, vm_params = vm_manager.create(bosh_vm_meta, vm_props, disk_cids, network_configurator, env)
             expect(vm_params[:name]).to eq(vm_name)
             expect(vm_params[:os_type]).to eq(os_type)
           end
@@ -89,13 +81,8 @@
 
           it 'should raise an error' do
             expect do
-<<<<<<< HEAD
-              vm_manager2.send(:_get_stemcell_info, stemcell_id, vm_props, storage_account_name)
-            end.to raise_error("Given stemcell '#{stemcell_id}' does not exist")
-=======
-              vm_manager2.send(:_get_stemcell_info, stemcell_cid, vm_props, location, storage_account_name)
+              vm_manager2.send(:_get_stemcell_info, stemcell_cid, vm_props, storage_account_name)
             end.to raise_error("Given stemcell '#{stemcell_cid}' does not exist")
->>>>>>> fe5c4a09
           end
         end
 
@@ -109,11 +96,7 @@
 
           it 'should return the stemcell info' do
             expect(
-<<<<<<< HEAD
-              vm_manager2.send(:_get_stemcell_info, stemcell_id, vm_props, storage_account_name)
-=======
-              vm_manager2.send(:_get_stemcell_info, stemcell_cid, vm_props, location, storage_account_name)
->>>>>>> fe5c4a09
+              vm_manager2.send(:_get_stemcell_info, stemcell_cid, vm_props, storage_account_name)
             ).to be(stemcell_info)
           end
         end
@@ -133,11 +116,7 @@
 
           it 'should return the stemcell info' do
             expect(
-<<<<<<< HEAD
-              vm_manager2.send(:_get_stemcell_info, stemcell_id, vm_props, storage_account_name)
-=======
-              vm_manager2.send(:_get_stemcell_info, stemcell_cid, vm_props, location, storage_account_name)
->>>>>>> fe5c4a09
+              vm_manager2.send(:_get_stemcell_info, stemcell_cid, vm_props, storage_account_name)
             ).to be(stemcell_info)
           end
         end
@@ -153,13 +132,8 @@
 
           it 'should return the stemcell info' do
             expect do
-<<<<<<< HEAD
-              vm_manager2.send(:_get_stemcell_info, stemcell_id, vm_props, storage_account_name)
-            end.to raise_error(/Failed to get the user image information for the stemcell '#{stemcell_id}'/)
-=======
-              vm_manager2.send(:_get_stemcell_info, stemcell_cid, vm_props, location, storage_account_name)
+              vm_manager2.send(:_get_stemcell_info, stemcell_cid, vm_props, storage_account_name)
             end.to raise_error(/Failed to get the user image information for the stemcell '#{stemcell_cid}'/)
->>>>>>> fe5c4a09
           end
         end
       end
@@ -189,13 +163,8 @@
 
           it 'should raise an error' do
             expect do
-<<<<<<< HEAD
-              vm_manager.send(:_get_stemcell_info, stemcell_id, vm_props, storage_account_name)
-            end.to raise_error("Given stemcell '#{stemcell_id}' does not exist")
-=======
-              vm_manager.send(:_get_stemcell_info, stemcell_cid, vm_props, location, storage_account_name)
+              vm_manager.send(:_get_stemcell_info, stemcell_cid, vm_props, storage_account_name)
             end.to raise_error("Given stemcell '#{stemcell_cid}' does not exist")
->>>>>>> fe5c4a09
           end
         end
 
@@ -209,11 +178,7 @@
 
           it 'should return the stemcell info' do
             expect(
-<<<<<<< HEAD
-              vm_manager.send(:_get_stemcell_info, stemcell_id, vm_props, storage_account_name)
-=======
-              vm_manager.send(:_get_stemcell_info, stemcell_cid, vm_props, location, storage_account_name)
->>>>>>> fe5c4a09
+              vm_manager.send(:_get_stemcell_info, stemcell_cid, vm_props, storage_account_name)
             ).to be(stemcell_info)
           end
         end
@@ -232,13 +197,8 @@
 
           it 'should raise an error' do
             expect do
-<<<<<<< HEAD
-              vm_manager.send(:_get_stemcell_info, stemcell_id, vm_props, storage_account_name)
-            end.to raise_error("Given stemcell '#{stemcell_id}' does not exist")
-=======
-              vm_manager.send(:_get_stemcell_info, stemcell_cid, vm_props, location, storage_account_name)
+              vm_manager.send(:_get_stemcell_info, stemcell_cid, vm_props, storage_account_name)
             end.to raise_error("Given stemcell '#{stemcell_cid}' does not exist")
->>>>>>> fe5c4a09
           end
         end
 
@@ -256,11 +216,7 @@
 
           it 'should return stemcell info' do
             expect(
-<<<<<<< HEAD
-              vm_manager.send(:_get_stemcell_info, stemcell_id, vm_props, storage_account_name)
-=======
-              vm_manager.send(:_get_stemcell_info, stemcell_cid, vm_props, location, storage_account_name)
->>>>>>> fe5c4a09
+              vm_manager.send(:_get_stemcell_info, stemcell_cid, vm_props, storage_account_name)
             ).to be(stemcell_info)
           end
         end
