# frozen_string_literal: true

require 'integration/spec_helper'
require 'English'
require 'json'
require 'tempfile'
require 'yaml'

describe 'the azure_cpi executable', azure_cpi_executable: true do
  before(:all) do
    @certificate = ENV.fetch('BOSH_AZURE_CERTIFICATE')
  end

  before do
    config_file.write(cloud_properties.to_yaml)
    config_file.close
  end

  let(:config_file) { Tempfile.new('cloud_properties.yml') }

  context 'when given valid credentials' do
    context 'when using service principal with password (client_secret)' do
      let(:cloud_properties) do
        {
          'cloud' => {
            'properties' => {
              'azure' => {
                'environment' => @azure_environment,
                'subscription_id' => @subscription_id,
                'resource_group_name' => @default_resource_group_name,
                'tenant_id' => @tenant_id,
                'client_id' => @client_id,
                'client_secret' => @client_secret,
                'ssh_user' => 'vcap',
                'ssh_public_key' => @ssh_public_key,
                'default_security_group' => @default_security_group,
                'parallel_upload_thread_num' => 16,
                'use_managed_disks' => true
              },
              'registry' => {
                'endpoint' => 'fake',
                'user' => 'fake',
                'password' => 'fake'
              }
            }
          }
        }
      end

      it 'should call Azure management endpoint with a valid access token' do
        result = run_cpi('method' => 'has_vm', 'arguments' => [SecureRandom.uuid.to_s], 'context' => { 'director_uuid' => 'abc123' }, 'api_version' => 2)
        expect(result.keys).to eq(%w[result error log])
        expect(result['result']).to be_falsey
        expect(result['error']).to be_nil
      end
    end

    context 'when using service principal with certificate' do
      let(:cloud_properties) do
        {
          'cloud' => {
            'properties' => {
              'azure' => {
                'environment' => @azure_environment,
                'subscription_id' => @subscription_id,
                'resource_group_name' => @default_resource_group_name,
                'tenant_id' => @tenant_id,
                'client_id' => @client_id,
                'ssh_user' => 'vcap',
                'ssh_public_key' => @ssh_public_key,
                'default_security_group' => @default_security_group,
                'parallel_upload_thread_num' => 16,
                'use_managed_disks' => true
              },
              'registry' => {
                'endpoint' => 'fake',
                'user' => 'fake',
                'password' => 'fake'
              }
            }
          }
        }
      end

      let(:config_dir) { '/var/vcap/jobs/azure_cpi/config' }
      let(:certificate_path) { "#{config_dir}/service_principal_certificate.pem" }

      before do
        FileUtils.mkdir_p(config_dir)
        File.open(certificate_path, 'wb') do |f|
          f.write(@certificate)
        end
      end

      it 'should call Azure management endpoint with a valid access token' do
        result = run_cpi('method' => 'has_vm', 'arguments' => [SecureRandom.uuid.to_s], 'context' => { 'director_uuid' => 'abc123' }, 'api_version' => 2)
        expect(result.keys).to eq(%w[result error log])
        expect(result['result']).to be_falsey
        expect(result['error']).to be_nil
      end
    end
  end

  context 'when given invalid credentials' do
    context 'when client_id is invalid' do
      let(:cloud_properties) do
        {
          'cloud' => {
            'properties' => {
              'azure' => {
                'environment' => @azure_environment,
                'subscription_id' => @subscription_id,
                'resource_group_name' => @default_resource_group_name,
                'tenant_id' => @tenant_id,
                'client_id' => 'fake-client-id',
                'client_secret' => @client_secret,
                'ssh_user' => 'vcap',
                'ssh_public_key' => @ssh_public_key,
                'default_security_group' => @default_security_group,
                'parallel_upload_thread_num' => 16,
                'use_managed_disks' => true
              },
              'registry' => {
                'endpoint' => 'fake',
                'user' => 'fake',
                'password' => 'fake'
              }
            }
          }
        }
      end

      it 'will not evaluate anything that causes an exception and will return the proper message to stdout' do
        result = run_cpi('method' => 'has_vm', 'arguments' => [SecureRandom.uuid.to_s], 'context' => { 'director_uuid' => 'abc123' }, 'api_version' => 2)
        expect(result.keys).to eq(%w[result error log])
        expect(result['result']).to be_nil
        expect(result['error']['message']).to match(%r{http code: 400. Azure authentication failed: Bad request. Please assure no typo in values of tenant_id, client_id or client_secret/certificate})
        expect(result['error']['ok_to_retry']).to be(false)
        expect(result['error']['type']).to eq('Bosh::AzureCloud::AzureError')
        expect(result['log']).to include('backtrace')
      end
    end

    context 'when client_secret is invalid' do
      let(:cloud_properties) do
        {
          'cloud' => {
            'properties' => {
              'azure' => {
                'environment' => @azure_environment,
                'subscription_id' => @subscription_id,
                'resource_group_name' => @default_resource_group_name,
                'tenant_id' => @tenant_id,
                'client_id' => @client_id,
                'client_secret' => 'fake-client-secret',
                'ssh_user' => 'vcap',
                'ssh_public_key' => @ssh_public_key,
                'default_security_group' => @default_security_group,
                'parallel_upload_thread_num' => 16,
                'use_managed_disks' => true
              },
              'registry' => {
                'endpoint' => 'fake',
                'user' => 'fake',
                'password' => 'fake'
              }
            }
          }
        }
      end

      it 'will not evaluate anything that causes an exception and will return the proper message to stdout' do
        result = run_cpi('method' => 'has_vm', 'arguments' => [SecureRandom.uuid.to_s], 'context' => { 'director_uuid' => 'abc123' }, 'api_version' => 2)
        expect(result.keys).to eq(%w[result error log])
        expect(result['result']).to be_nil
        expect(result['error']['message']).to match(%r{http code: 401. Azure authentication failed: Invalid tenant_id, client_id or client_secret/certificate})
        expect(result['error']['ok_to_retry']).to be(false)
        expect(result['error']['type']).to eq('Bosh::AzureCloud::AzureError')
        expect(result['log']).to include('backtrace')
      end
    end
  end

  context 'when given an empty config file' do
    let(:cloud_properties) { {} }

    it 'will return an appropriate error message when passed an invalid config file' do
      result = run_cpi('method' => 'ping', 'arguments' => [], 'context' => { 'director_uuid' => 'abc123' }, 'api_version' => 2)
      expect(result.keys).to eq(%w[result error log])
      expect(result['result']).to be_nil
      expect(result['error']).to eq(
        'type' => 'Unknown',
        'message' => 'Could not find cloud properties in the configuration',
        'ok_to_retry' => false
      )
      expect(result['log']).to include('backtrace')
    end
  end

  context 'when given cpi config in the context' do
    let(:cloud_properties) do
      {
        'cloud' => {
          'properties' => {
            'azure' => {
            },
            'registry' => {
              'endpoint' => 'fake',
              'user' => 'fake',
              'password' => 'fake'
            }
          }
        }
      }
    end
    let(:context) do
      {
        'request_id' => 'abc123',
        'director_uuid' => 'abc123',
        'environment' => @azure_environment,
        'subscription_id' => @subscription_id,
        'resource_group_name' => @default_resource_group_name,
        'tenant_id' => @tenant_id,
        'client_id' => @client_id,
        'client_secret' => @client_secret,
        'ssh_user' => 'vcap',
        'ssh_public_key' => @ssh_public_key,
        'default_security_group' => @default_security_group,
        'parallel_upload_thread_num' => 16,
        'use_managed_disks' => true,
      }
    end

    it 'merges the context into the cloud_properties' do
      result = run_cpi('method' => 'has_vm', 'arguments' => [SecureRandom.uuid.to_s], 'context' => context, 'api_version' => 2)
      expect(result.keys).to eq(%w[result error log])
      expect(result['result']).not_to be_nil
      expect(result['result']).to be_falsey
      expect(result['error']).to be_nil
    end

    it 'returns the api version' do
<<<<<<< HEAD
      result = run_cpi('method' => 'info', 'arguments' => [], 'context' => context)
      expect(result['result']).not_to be_nil
=======
      result = run_cpi('method' => 'info', 'arguments' => [], 'context' => context, 'api_version' => 2)
      expect(result['result']).to_not be_nil
>>>>>>> 43a35791
      expect(result['error']).to be_nil
      expect(result['result']['api_version']).to eq(2)
    end
  end

  def run_cpi(input)
    command_file = Tempfile.new('command.json')
    command_file.write(input.to_json)
    command_file.close

    stdoutput = `bin/azure_cpi #{config_file.path} < #{command_file.path}`
    status = $CHILD_STATUS.exitstatus

    expect(status).to eq(0)
    JSON.parse(stdoutput)
  end
end<|MERGE_RESOLUTION|>--- conflicted
+++ resolved
@@ -240,13 +240,8 @@
     end
 
     it 'returns the api version' do
-<<<<<<< HEAD
-      result = run_cpi('method' => 'info', 'arguments' => [], 'context' => context)
-      expect(result['result']).not_to be_nil
-=======
       result = run_cpi('method' => 'info', 'arguments' => [], 'context' => context, 'api_version' => 2)
       expect(result['result']).to_not be_nil
->>>>>>> 43a35791
       expect(result['error']).to be_nil
       expect(result['result']['api_version']).to eq(2)
     end
